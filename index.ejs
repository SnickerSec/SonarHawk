<!DOCTYPE html>
<html lang="en">

<head>
	<meta charset="UTF-8">
	<title>SonarQube <%= vulnerabilityPhrase %> Report</title>
	<style>
		/*
	The sss stylesheet is released under the MIT license.
	<https://github.com/Thiht/sss>
	*/
		pre,
		td,
		th {
			padding: 5px 10px
		}

		code,
		hr,
		pre,
		thead {
			background: #EEE
		}

		body {
			color: #333;
			font-family: 'Segoe UI', 'Lucida Grande', Helvetica, sans-serif;
			line-height: 1.5;
		}

		div.summup {
			max-width: 800px;
			margin: 50px auto;
		}
		div.detail {
			padding: 20px;
		}

		h1,
		h2,
		h3,
		h4,
		h5,
		h6 {
			font-weight: 400;
			line-height: 1em;
			margin: 20px 0
		}

		h1 {
			font-size: 2.25em
		}

		h2 {
			font-size: 1.75em
		}

		h3 {
			font-size: 1.5em
		}

		h4,
		h5,
		h6 {
			font-size: 1.25em
		}

		a {
			color: #08C;
			text-decoration: none
		}

		a:focus,
		a:hover {
			text-decoration: underline
		}

		a:visited {
			color: #058
		}

		img {
			max-width: 100%
		}

		li+li {
			margin-top: 3px
		}

		dt {
			font-weight: 700
		}

		code {
			font-family: Consolas, "Lucida Console", monospace;
			padding: 1px 5px
		}

		pre {
			white-space: pre-wrap
		}

		pre code {
			padding: 0
		}

		blockquote {
			border-left: 5px solid #EEE;
			margin: 0;
			padding: 0 10px
		}

		table {
			border-collapse: collapse;
			width: 100%
		}

		table+table {
			margin-top: 1em
		}

		thead {
			text-align: left
		}

		td,
		th {
			border: 1px solid #EEE
		}
		td.component{
			word-break: break-all;
		}

		hr {
			border: 0;
			height: 1px
		}
	</style>
	<style>
		.banner {
			text-align: center;
		}

		canvas {
			display: block;
			margin: 10px auto;
		}
	</style>
</head>

<body>
	<div class=summup>
		<!-- insert your company banner here -->
		<!--
		<p class="banner">
			<a href="https://www.soprasteria.com/" target="_blank">
				<img src="https://upload.wikimedia.org/wikipedia/en/thumb/0/02/Sopra_Steria_logo.svg/1280px-Sopra_Steria_logo.svg.png" alt="Sopra Steria" height="50">
			</a>
		</p>
		-->

		<h1>SonarQube <%= vulnerabilityPhrase %> Report</h1>

		<dl>
			<dt>Report Generated On</dt>
			<dd><%= date %></dd>

			<dt>Project Name</dt>
			<dd><%= projectName %></dd>

			<dt>Application</dt>
			<dd><%= applicationName %></dd>

			<dt>Release</dt>
			<dd><%= releaseName %></dd>

			<dt>Delta analysis</dt>
			<dd><%= deltaAnalysis %></dd>

			<%if (sinceLeakPeriod) { %>

			<dt>Reference period </dt>
			<dd><%= previousPeriod %></dd>

			<% } %>
		</dl>

<<<<<<< HEAD
        <%if (qualityGateStatus) { %>
        <h2>Quality gate status: <%= qualityGateStatus.projectStatus.status %> on <%= qualityGateStatus.projectStatus.period.date %> (<%= qualityGateStatus.projectStatus.period.parameter %>)</h2>

          <table>
            <thead>
                <tr>
                    <th></th>
                    <th>Metric</th>
                    <th>Value</th>
                </tr>
            </thead>
            <tbody>

          <% for (const condition of qualityGateStatus.projectStatus.conditions) { %>
            <tr>
                <td style="background-color:<%- condition.status == 'OK' ? '#0a0' : '#d4333f' %>"></td>
                <td><%= condition.metricKey %></td>
                <td><%= condition.actualValue %> <%= condition.comparator == 'GT' ? '>' : '<' %> <%= condition.errorThreshold %></td>
            </tr>
          <% } %>

          	</tbody>
          </table>
        <% } %>

		<h2>Summary of the Detected Vulnerabilities</h2>
=======
		<h2>Summary of the Detected <%= vulnerabilityPluralPhrase %></h2>
>>>>>>> f96b5309
		<table>
			<thead>
				<tr>
					<th></th>
					<th>Severity</th>
					<th>Number of Issues</th>
				</tr>
			</thead>
			<tbody>
				<tr>
					<td style="background-color:#2c3e50"></td>
					<td>BLOCKER</td>
					<td><%= summary.blocker %></td>
				</tr>
				<tr>
					<td style="background-color: #d43223"></td>
					<td>CRITICAL</td>
					<td><%= summary.critical %></td>
				</tr>
				<tr>
					<td style="background-color: #f39c12"></td>
					<td>MAJOR</td>
					<td><%= summary.major %></td>
				</tr>
				<tr>
					<td style="background-color: #319ddb"></td>
					<td>MINOR</td>
					<td><%= summary.minor %></td>
				</tr>
			</tbody>
		</table>

		<%if (issues.length > 0) { %>
		<canvas id="vulnerabilitiesPieChart" width="200" height="200"></canvas>
		<% } %>
	</div>

	<div class=detail>
		<%if (issues.length > 0) { %>
		<h2>Detail of the Detected <%= vulnerabilityPluralPhrase %></h2>
		<table>
			<thead>
				<tr>
					<th>Rule</th>
					<th>Severity</th>
					<th>Component</th>
					<th>Line</th>
					<th>Description</th>
					<th>Message</th>
					<th style="display:none;">Key</th>
					<th>Status</th>
				</tr>
			</thead>
			<tbody>
				<% for(var i = 0; i < issues.length; i++) { %>
				<tr>
					<td><a href="<%= sonarBaseURL %>/coding_rules#rule_key=<%= issues[i].rule %>"><%= issues[i].rule %></a></td>
					<td><%= issues[i].severity %></td>
					<td class="component"><%= issues[i].component %></td>
					<td><%= issues[i].line %></td>
					<td><%= issues[i].description %></td>
					<td><%= issues[i].message %></td>
					<td style="display:none;"><%= issues[i].key %></td>
					<td><%= issues[i].status %></td>
				</tr>
				<% } %>
			</tbody>
		</table>

		<% } %>

		<h3>Known Security Rules</h3>
		<table style="table-layout: fixed; word-wrap: break-word">
			<thead>
				<tr>
					<th>Rule</th>
					<th>Description</th>
				</tr>
			</thead>
			<tbody>
				<% for(var i = 0; i < rules.length; i++) { %>
				<tr>
					<td><a
							href="https://next.sonarqube.com/sonarqube/coding_rules#rule_key=<%= rules[i].key %>"><%= rules[i].key %></a>
					</td>
					<td>
						<details>
							<%- rules[i].htmlDesc %>
						</details>
					</td>
				</tr>
				<% } %>
			</tbody>
		</table>
	</div>

	<%if (issues.length > 0) { %>

	<script>
		var canvas = document.getElementById("vulnerabilitiesPieChart");
		var ctx = canvas.getContext("2d");

		var data = [ 
			<%= summary.blocker %> ,
			<%= summary.critical %> ,
			<%= summary.major %> ,
			<%= summary.minor %>
		];
		var total = data.reduce(function (sum, n) {
			return sum + n;
		})
		var colors = ['#2c3e50', '#d43223', '#f39c12', '#319ddb'];

		for (var i = 0, lastend = 0; i < data.length; i++) {
			ctx.fillStyle = colors[i];
			ctx.beginPath();
			ctx.moveTo(canvas.width / 2, canvas.height / 2);
			ctx.arc(canvas.width / 2, canvas.height / 2, canvas.height / 2, lastend, lastend + (Math.PI * 2 * (data[i] /
				total)), false);
			ctx.lineTo(canvas.width / 2, canvas.height / 2);
			ctx.fill();
			lastend += Math.PI * 2 * (data[i] / total);
		}
	</script>

	<% } %>
</body>

</html><|MERGE_RESOLUTION|>--- conflicted
+++ resolved
@@ -185,7 +185,6 @@
 			<% } %>
 		</dl>
 
-<<<<<<< HEAD
         <%if (qualityGateStatus) { %>
         <h2>Quality gate status: <%= qualityGateStatus.projectStatus.status %> on <%= qualityGateStatus.projectStatus.period.date %> (<%= qualityGateStatus.projectStatus.period.parameter %>)</h2>
 
@@ -211,10 +210,7 @@
           </table>
         <% } %>
 
-		<h2>Summary of the Detected Vulnerabilities</h2>
-=======
 		<h2>Summary of the Detected <%= vulnerabilityPluralPhrase %></h2>
->>>>>>> f96b5309
 		<table>
 			<thead>
 				<tr>
