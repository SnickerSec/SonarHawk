--- conflicted
+++ resolved
@@ -63,18 +63,15 @@
     --noSecurityHotspot
         Set this flag for old versions of sonarQube without security hotspots (<7.3). Default is false
 
-<<<<<<< HEAD
     --linkIssues
         Set this flag to create links to Sonar from reported issues
         
-=======
     --vulnerabilityPhrase
         Set to override 'Vulnerability' phrase in the report. Default 'Vulnerability'
             
     --vulnerabilityPluralPhrase
         Set to override 'Vulnerabilities' phrase in the report. Default 'Vulnerabilities'    
     
->>>>>>> f96b5309
     --help
         display this help message`);
   process.exit();
