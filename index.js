--- conflicted
+++ resolved
@@ -334,11 +334,7 @@
       page = 1;
       do {
         try {
-<<<<<<< HEAD
-            const response = await got(`${sonarBaseURL}/api/hotspots/search?projectKey=${sonarComponent}${filterHotspots}${leakPeriodFilter}&ps=${pageSize}&p=${page}&statuses=${HOTSPOT_STATUSES}`, {
-=======
-            const response = await got(`${sonarBaseURL}/api/hotspots/search?projectKey=${sonarComponent}${filterHotspots}${withOrganization}&ps=${pageSize}&p=${page}&statuses=${HOTSPOT_STATUSES}`, {
->>>>>>> f96b5309
+            const response = await got(`${sonarBaseURL}/api/hotspots/search?projectKey=${sonarComponent}${filterHotspots}${leakPeriodFilter}${withOrganization}&ps=${pageSize}&p=${page}&statuses=${HOTSPOT_STATUSES}`, {
                 agent,
                 headers
             });
