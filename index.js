--- conflicted
+++ resolved
@@ -260,11 +260,7 @@
 
   do {
       try {
-<<<<<<< HEAD
-          const response = await got(`${sonarBaseURL}/api/rules/search?activation=true&f=name,htmlDesc,severity&ps=${pageSize}&p=${page}${filterRule}`, {
-=======
-          const response = await got(`${sonarBaseURL}/api/rules/search?activation=true&ps=${pageSize}&p=${page}${filterRule}${withOrganization}`, {
->>>>>>> f96b5309
+          const response = await got(`${sonarBaseURL}/api/rules/search?activation=true&f=name,htmlDesc,severity&ps=${pageSize}&p=${page}${filterRule}${withOrganization}`, {
               agent,
               headers
           });
