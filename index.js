#!/usr/bin/env node
const argv = require("minimist")(process.argv.slice(2));
const got = require('got');
const tunnel = require('tunnel');
const ejs = require("ejs");

if (argv.help) {
  console.log(`SYNOPSIS
    sonar-report [OPTION]...

USAGE
    sonar-report --project=MyProject --application=MyApp --release=v1.0.0 --sonarurl=http://my.sonar.example.com --sonarcomponent=myapp:1.0.0 --sinceleakperiod=true > /tmp/sonar-report

DESCRIPTION
    Generate a vulnerability report from a SonarQube instance.

    Environment: 
    http_proxy : the proxy to use to reach the sonarqube instance (http://<host>:<port>)

    Parameters: 
    --project
        name of the project, displayed in the header of the generated report

    --application
        name of the application, displayed in the header of the generated report

    --release
        name of the release, displayed in the header of the generated report

    --branch
        Branch in Sonarqube that we want to get the issues for

    --pullrequest
        pull request ID in Sonarqube for which to get the issues/hotspots

    --sonarurl
        base URL of the SonarQube instance to query from

    --sonarcomponent
        id of the component to query from

    --sonarusername
        auth username

    --sonarpassword
        auth password

    --sonartoken
        auth token

    --sonarorganization
        name of the sonarcloud.io organization

    --sinceleakperiod
        flag to indicate if the reporting should be done since the last sonarqube leak period (delta analysis). Default is false.

    --allbugs
        flag to indicate if the report should contain all bugs, not only vulnerabilities. Default is false

    --fixMissingRule
        Extract rules without filtering on type (even if allbugs=false). Not useful if allbugs=true. Default is false

    --noSecurityHotspot
        Set this flag for old versions of sonarQube without security hotspots (<7.3). Default is false

<<<<<<< HEAD
    --linkIssues
        Set this flag to create links to Sonar from reported issues
=======
    --qualityGateStatus
        Set this flag to include quality gate status in the report. Default is false
>>>>>>> 44397ac3
        
    --noRulesInReport
        Set this flag to omit "Known Security Rules" section from report. Default is false

    --vulnerabilityPhrase
        Set to override 'Vulnerability' phrase in the report. Default 'Vulnerability'
            
    --vulnerabilityPluralPhrase
        Set to override 'Vulnerabilities' phrase in the report. Default 'Vulnerabilities'    
    
    --help
        display this help message`);
  process.exit();
}

function logError(context, error){
  var errorCode = (typeof error.code === 'undefined' || error.code === null) ? "" : error.code;
  var errorMessage = (typeof error.message === 'undefined' || error.message === null) ? "" : error.message;
  var errorResponseStatusCode = (typeof error.response === 'undefined' || error.response === null || error.response.statusCode === 'undefined' || error.response.statusCode === null ) ? "" : error.response.statusCode;
  var errorResponseStatusMessage = (typeof error.response === 'undefined' || error.response === null || error.response.statusMessage === 'undefined' || error.response.statusMessage === null ) ? "" : error.response.statusMessage;
  var errorResponseBody = (typeof error.response === 'undefined' || error.response === null || error.response.body === 'undefined' || error.response.body === null ) ? "" : error.response.body;

  console.error(
    "Error while %s : %s - %s - %s - %s - %s", 
    context, errorCode, errorMessage, errorResponseStatusCode, errorResponseStatusMessage,  errorResponseBody);  
}


const issueLink = argv.linkIssues == 'true' ?
    (data, issue) =>
        c => `<a href=\"${data.sonarBaseURL}/project/issues?id=${encodeURIComponent(data.sonarComponent)}&issues=${encodeURIComponent(issue.key)}&open=${encodeURIComponent(issue.key)}\">${c}</a>` :
    (data, issue) => c => c;

const hotspotLink = argv.linkIssues == 'true' ?
    (data, hotspot) =>
        c => `<a href=\"${data.sonarBaseURL}/security_hotspots?id=${encodeURIComponent(data.sonarComponent)}&hotspots=${encodeURIComponent(hotspot.key)}\">${c}</a>` :
    (data, hotspot) => c => c;

(async () => {
  var severity = new Map();
  severity.set('MINOR', 0);
  severity.set('MAJOR', 1);
  severity.set('CRITICAL', 2);
  severity.set('BLOCKER', 3);
  var hotspotSeverities = {"HIGH": "CRITICAL", "MEDIUM": "MAJOR", "LOW": "MINOR"};

  const data = {
    date: new Date().toDateString(),
    projectName: argv.project,
    applicationName: argv.application,
    releaseName: argv.release,
    pullRequest: argv.pullrequest,
    branch: argv.branch,
    sinceLeakPeriod: (argv.sinceleakperiod == 'true'),
    previousPeriod: '',
    allBugs: (argv.allbugs == 'true'),
    fixMissingRule: (argv.fixMissingRule == 'true'),
    noSecurityHotspot: (argv.noSecurityHotspot == 'true'),
    noRulesInReport: (argv.noRulesInReport == 'true'),
    vulnerabilityPhrase: argv.vulnerabilityPhrase || 'Vulnerability',
    vulnerabilityPluralPhrase: argv.vulnerabilityPluralPhrase || 'Vulnerabilities',
    // sonar URL without trailing /
    sonarBaseURL: argv.sonarurl.replace(/\/$/, ""),
    sonarComponent: argv.sonarcomponent,
    sonarOrganization: argv.sonarorganization,
    rules: new Map(),
    issues: [],
    hotspotKeys: []
  };

  const leakPeriodFilter = data.sinceLeakPeriod ? '&sinceLeakPeriod=true' : '';
  data.deltaAnalysis = data.sinceLeakPeriod ? 'Yes' : 'No';
  const sonarBaseURL = data.sonarBaseURL;
  const sonarComponent = data.sonarComponent;
  const withOrganization = data.sonarOrganization ? `&organization=${data.sonarOrganization}` : '';
  var headers = {};
  var version = null;
  
  var proxy = null;
  // the tunnel agent if a forward proxy is required, or remains null
  var agent = null;
  // Preparing configuration if behind proxy
  if (process.env.http_proxy){
    proxy = process.env.http_proxy;
    var url = new URL(proxy);
    var proxyHost = url.hostname;
    var proxyPort = url.port;
    console.error('using proxy %s:%s', proxyHost, proxyPort);
    agent = {
      https: tunnel.httpsOverHttp({
          proxy: {
              host: proxyHost,
              port: proxyPort
          }
      })
    };
  }
  else{
    console.error('No proxy configuration detected');
  }
  
  //get SonarQube version
  try {
    const res = await got(`${sonarBaseURL}/api/system/status`, {
      agent,
      headers
    });
    const json = JSON.parse(res.body);
    version = json.version;
    console.error("sonarqube version: %s", version);
  } catch (error) {
      logError("getting version", error);
      return null;
  }

  let DEFAULT_ISSUES_FILTER="";
  let DEFAULT_RULES_FILTER="";
  let ISSUE_STATUSES="";
  let HOTSPOT_STATUSES="TO_REVIEW"

  if(data.noSecurityHotspot || version < "7.3"){
    // hotspots don't exist
    DEFAULT_ISSUES_FILTER="&types=VULNERABILITY"
    DEFAULT_RULES_FILTER="&types=VULNERABILITY"
    ISSUE_STATUSES="OPEN,CONFIRMED,REOPENED"
  }
  else if (version >= "7.3" && version < "7.8"){
    // hotspots are stored in the /issues endpoint but issue status doesn't include TO_REVIEW,IN_REVIEW yet
    DEFAULT_ISSUES_FILTER="&types=VULNERABILITY,SECURITY_HOTSPOT"
    DEFAULT_RULES_FILTER="&types=VULNERABILITY,SECURITY_HOTSPOT"
    ISSUE_STATUSES="OPEN,CONFIRMED,REOPENED"
  }
  else if (version >= "7.8" && version < "8.2"){
    // hotspots are stored in the /issues endpoint and issue status includes TO_REVIEW,IN_REVIEW
    DEFAULT_ISSUES_FILTER="&types=VULNERABILITY,SECURITY_HOTSPOT"
    DEFAULT_RULES_FILTER="&types=VULNERABILITY,SECURITY_HOTSPOT"
    ISSUE_STATUSES="OPEN,CONFIRMED,REOPENED,TO_REVIEW,IN_REVIEW"
  }
  else{
    // version >= 8.2
    // hotspots are in a dedicated endpoint: rules have type SECURITY_HOTSPOT but issues don't
    DEFAULT_ISSUES_FILTER="&types=VULNERABILITY"
    DEFAULT_RULES_FILTER="&types=VULNERABILITY,SECURITY_HOTSPOT"
    ISSUE_STATUSES="OPEN,CONFIRMED,REOPENED"
  }
  

  // filters for getting rules and issues
  let filterRule = DEFAULT_RULES_FILTER;
  let filterIssue = DEFAULT_ISSUES_FILTER;
  let filterHotspots = "";
  let filterProjectStatus = "";

  if(data.allBugs){
    filterRule = "";
    filterIssue = "";
  }

  if(data.pullRequest){
    filterIssue=filterIssue + "&pullRequest=" + data.pullRequest
    filterHotspots=filterHotspots + "&pullRequest=" + data.pullRequest
    filterProjectStatus = "&pullRequest=" + data.pullRequest;
  }

  if(data.branch){
    filterIssue=filterIssue + "&branch=" + data.branch
    filterHotspots=filterHotspots + "&branch=" + data.branch
    filterProjectStatus = "&branch=" + data.branch;
  }

  if(data.fixMissingRule){
    filterRule = "";
  }


  const username = argv.sonarusername;
  const password = argv.sonarpassword;
  const token = argv.sonartoken;
  if (username && password) {
    // Form authentication with username/password
    try {
      const response = await got.post(`${sonarBaseURL}/api/authentication/login`, {
          agent,
          headers: {
            'Content-Type': 'application/x-www-form-urlencoded'
          },
          body: `login=${encodeURIComponent(username)}&password=${encodeURIComponent(password)}`,
      });
      headers["Cookie"] = response.headers['set-cookie'].map(cookie => cookie.split(';')[0]).join('; ');
    } catch (error) {
        logError("logging in", error);
        return null;
    }
    
  } else if (token) {
    // Basic authentication with user token
    headers["Authorization"] = "Basic " + Buffer.from(token + ":").toString("base64");
  }

  if (data.sinceLeakPeriod) {
    const res = await got(`${sonarBaseURL}/api/settings/values?keys=sonar.leak.period`, {
      agent,
      headers
    });
    const json = JSON.parse(res.getBody());
    data.previousPeriod = json.settings[0].value;
  }

  if (argv.qualityGateStatus === 'true') {
      try {
          const response = await got(`${sonarBaseURL}/api/qualitygates/project_status?projectKey=${sonarComponent}${filterProjectStatus}`, {
              agent,
              headers
          });
          const json = JSON.parse(response.body);
          if (json.projectStatus.conditions) {
              for (const condition of json.projectStatus.conditions) {
                  condition.metricKey = condition.metricKey.replace(/_/g, " ");
              }
          }
          data.qualityGateStatus = json;
      } catch (error) {
          logError("getting quality gate status", error);
          return null;
      }
  }

  {
    const pageSize = 500;
    const maxResults = 10000;
    const maxPage = maxResults / pageSize;
    let page = 1;
    let nbResults;

  do {
      try {
          const response = await got(`${sonarBaseURL}/api/rules/search?activation=true&f=name,htmlDesc,severity&ps=${pageSize}&p=${page}${filterRule}${withOrganization}`, {
              agent,
              headers
          });
          page++;
          const json = JSON.parse(response.body);
          nbResults = json.rules.length;
          json.rules.forEach(r => data.rules.set(
            r.key,
            (({name, htmlDesc, severity}) => ({name, htmlDesc, severity}))(r)
          ));
      } catch (error) {
          logError("getting rules", error);
          return null;
      }
    } while (nbResults === pageSize && page <= maxPage);
  }

  {
    const pageSize = 500;
    const maxResults = 10000;
    const maxPage = maxResults / pageSize;
    let page = 1;
    let nbResults;
    /** Get all statuses except "REVIEWED". 
     * Actions in sonarQube vs status in security hotspot (sonar >= 7): 
     * - resolve as reviewed
     *    "resolution": "FIXED"
     *    "status": "REVIEWED"
     * - open as vulnerability
     *    "status": "OPEN"
     * - set as in review
     *    "status": "IN_REVIEW"
     */
    do {
      try {
          const response = await got(`${sonarBaseURL}/api/issues/search?componentKeys=${sonarComponent}&ps=${pageSize}&p=${page}&statuses=${ISSUE_STATUSES}&resolutions=&s=STATUS&asc=no${leakPeriodFilter}${filterIssue}${withOrganization}`, {
              agent,
              headers
          });
          page++;
          const json = JSON.parse(response.body);
          nbResults = json.issues.length;
          data.issues = data.issues.concat(json.issues.map(issue => {
            const rule = data.rules.get(issue.rule);
            const message = rule ? rule.name : "/";
            return {
              rule: issue.rule,
              // For security hotspots, the vulnerabilities show without a severity before they are confirmed
              // In this case, get the severity from the rule
              severity: (typeof issue.severity !== 'undefined') ? issue.severity : rule.severity,
              status: issue.status,
              link: issueLink(data, issue),
              // Take only filename with path, without project name
              component: issue.component.split(':').pop(),
              line: issue.line,
              description: message,
              message: issue.message,
              key: issue.key
            };
          }));
      } catch (error) {
        logError("getting issues", error);  
          return null;
      }
    } while (nbResults === pageSize && page <= maxPage);

    let hSeverity = "";
    if (version >= "8.2" && !data.noSecurityHotspot) {
      // 1) Listing hotspots with hotspots/search
      page = 1;
      do {
        try {
            const response = await got(`${sonarBaseURL}/api/hotspots/search?projectKey=${sonarComponent}${filterHotspots}${withOrganization}&ps=${pageSize}&p=${page}&statuses=${HOTSPOT_STATUSES}`, {
                agent,
                headers
            });
            page++;
            const json = JSON.parse(response.body);
            nbResults = json.hotspots.length;
            data.hotspotKeys.push(...json.hotspots.map(hotspot => hotspot.key));
        } catch (error) {
          logError("getting hotspots list", error);  
            return null;
        }
      } while (nbResults === pageSize && page <= maxPage);

      // 2) Getting hotspots details with hotspots/show
      for (let hotspotKey of data.hotspotKeys){
        try {
            const response = await got(`${sonarBaseURL}/api/hotspots/show?hotspot=${hotspotKey}`, {
                agent,
                headers
            });
            const hotspot = JSON.parse(response.body);
            hSeverity = hotspotSeverities[hotspot.rule.vulnerabilityProbability];
            if (hSeverity === undefined) {
              hSeverity = "MAJOR";
              console.error("Unknown hotspot severity: %s", hotspot.vulnerabilityProbability);
            }
            data.issues.push(
              {
                rule: hotspot.rule.key,
                severity: hSeverity,
                status: hotspot.status,
                link: hotspotLink(data, hotspot),
                // Take only filename with path, without project name
                component: hotspot.component.key.split(':').pop(),
                line: hotspot.line,
                description: hotspot.rule ? hotspot.rule.name : "/",
                message: hotspot.message,
                key: hotspot.key
              });
        } catch (error) {
          logError("getting hotspots details", error);  
            return null;
        }
      }
    }


    data.issues.sort(function (a, b) {
      return severity.get(b.severity) - severity.get(a.severity);
    });
  
    data.summary = {
      blocker: data.issues.filter(issue => issue.severity === "BLOCKER").length,
      critical: data.issues.filter(issue => issue.severity === "CRITICAL").length,
      major: data.issues.filter(issue => issue.severity === "MAJOR").length,
      minor: data.issues.filter(issue => issue.severity === "MINOR").length
    };
  }

  ejs.renderFile(`${__dirname}/index.ejs`, data, {}, (err, str) => {
    console.log(str);
  });
})();<|MERGE_RESOLUTION|>--- conflicted
+++ resolved
@@ -63,13 +63,11 @@
     --noSecurityHotspot
         Set this flag for old versions of sonarQube without security hotspots (<7.3). Default is false
 
-<<<<<<< HEAD
     --linkIssues
         Set this flag to create links to Sonar from reported issues
-=======
+
     --qualityGateStatus
         Set this flag to include quality gate status in the report. Default is false
->>>>>>> 44397ac3
         
     --noRulesInReport
         Set this flag to omit "Known Security Rules" section from report. Default is false
